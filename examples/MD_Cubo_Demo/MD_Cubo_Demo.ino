// LED Cube demo pattens
// 
// Some original and some shamelessly copied from YouTube video of other cubes
//

#include <MD_Cubo.h>
#include "MD_Cubo_Font.h"

// Pick the include file for the right cube
//#include "MD_Cubo_4x4_72xx.h" 
//#include "MD_Cubo_4x4_ICS595.h"
#include "MD_Cubo_4x4_STC.h"
//#include "MD_Cubo_8x8_jC.h"

// Define the cube object
#ifdef MD_CUBO_4x4_72XX_H
MD_Cubo_72xx  C;
#endif
#ifdef MD_CUBO_4x4_ICS595_H
MD_Cubo_ICS595  C;
#endif
#ifdef MD_CUBO_8x8_JC_H
MD_Cubo_JC  C;
#endif
#ifdef MD_CUBO_4x4_STC_H
const uint8_t RX_PIN = 10; // RX pin is not really needed by the cube - it is just a formality
const uint8_t TX_PIN = 11;
MD_Cubo_STC  C(RX_PIN, TX_PIN, 57600);
#endif

#define RANDOM_CYCLE  0 // 1 for random selection, 0 for sequential cycle

<<<<<<< HEAD
#define DEBUG   1   // Enable or disable (default) debugging output from the example
=======
#define DEBUG   0   // Enable or disable (default) debugging output from the example
>>>>>>> 30965fba

#if DEBUG
#define PRINT(s, v)   { Serial.print(F(s)); Serial.print(v); }    // Print a string followed by a value (decimal)
#define PRINTX(s, v)  { Serial.print(F(s)); Serial.print(v, HEX); } // Print a string followed by a value (hex)
#define PRINTB(s, v)  { Serial.print(F(s)); Serial.print(v, BIN); } // Print a string followed by a value (binary)
#define PRINTS(s)     { Serial.print(F(s)); }           // Print a string
#define PRINTC(s, x, y, z) { PRINTS(s); PRINT("(",x); PRINT(",",y); PRINT(",",z); PRINTS(")"); }  // Print coordinate tuple
#else
#define PRINT(s, v)   ///< Print a string followed by a value (decimal)
#define PRINTX(s, v)  ///< Print a string followed by a value (hex)
#define PRINTB(s, v)  ///< Print a string followed by a value (binary)
<<<<<<< HEAD
#define PRINTS(s)   ///< Print a string
=======
#define PRINTS(s)     ///< Print a string
>>>>>>> 30965fba
#define PRINTC(s, x, y, z)  ///< Print coordinate tuple
#endif

// Most demos run for a DEMO_RUNTIME ms before ending.
// De4fine constants and time tracking variable
#define DEMO_RUNTIME  20000L
uint32_t timeStart;

void firefly()
// LEDs on and off like fireflies in the night 
{
  uint8_t x, y, z;
  uint32_t colorRGB;
  uint8_t colorSlide[3] = {1,2,1};

  colorRGB = 0x223355;
  PRINTS("\nFirefly");
  timeStart = millis();
  while (millis() - timeStart <= DEMO_RUNTIME)
  {
    C.clear();
    for (uint8_t x = 0; x<C.size(MD_Cubo::XAXIS); x++)
      for (uint8_t y = 0; y<C.size(MD_Cubo::YAXIS); y++)
        for (uint8_t z = 0; z<C.size(MD_Cubo::ZAXIS); z++) {
          if (C.isColorCube()){
            colorRGB = shiftColor( colorRGB, colorSlide);
            C.setVoxel((random(100)>50)?(uint32_t)colorRGB:0 , x, y, z);
          } else {
          	C.setVoxel(random(100)>50, x, y, z);
          }
        }
    C.update();
    C.animate(100);
  }  
}

uint32_t shiftColor ( uint32_t color, uint8_t *step_widths)
{
  uint8_t red,green,blue;
  red = R(color);
  green = G(color);
  blue = B(color);
  PRINTC("\nIn:",red,green,blue);
  if (step_widths[0]>0 && ((red+step_widths[0])>red)){
    red+=step_widths[0];
  }
  if (step_widths[1]>0 && ((green+step_widths[1])>green)){
    green+=step_widths[1];
  }
  if (step_widths[2]>0 && ((blue+step_widths[2])>blue)){
    blue+=step_widths[2];
  }
  PRINTC("\nOut:",red,green,blue);
  PRINTX("\nColor:",color);
  color = RGB(red,green,blue);
  red = R(color);
  green = G(color);
  blue = B(color);
  PRINTC("\nOut2:",red,green,blue);
  return (RGB(red,green,blue));
}

void brownian()
// 2x2 cube doing brownian motion
{
  uint8_t x = 0, y = 0, z = 0; 
  int8_t dx, dy, dz;
  
  PRINTS("\nBrownian");
  timeStart = millis();
  while (millis() - timeStart <= DEMO_RUNTIME)
  {
    C.clear();
    // PRINTC("\n", x, y, z);
    C.drawCube(true, x, y, z, 2);
    C.update();
    C.animate(75);

    dx = random(3) - 1;
    dy = random(3) - 1;
    dz = random(3) - 1;
    if ((x + dx >= 0) && (x + dx + 1 < C.size(MD_Cubo::XAXIS))) x += dx;
    if ((y + dy >= 0) && (y + dy + 1 < C.size(MD_Cubo::YAXIS))) y += dy;
    if ((z + dz >= 0) && (z + dz + 1 < C.size(MD_Cubo::ZAXIS))) z += dz;
  }    
}

void slideFaces()
// Slide the faces around the horizontal center of the cube 
{
  const uint16_t  delay = 100;

  PRINTS("\nSlide Faces");  

  C.clear();
  C.fillPlane(true, MD_Cubo::XYPLANE, 0);
  C.update();
  C.animate(delay);
  
  timeStart = millis();
  while (millis() - timeStart <= DEMO_RUNTIME)
  {
    for (uint8_t j = 0; j<C.size(MD_Cubo::YAXIS) - 1; j++)
    {
      C.drawLine(false, 0, j, 0, C.size(MD_Cubo::XAXIS) - 1, j, 0);
      C.drawLine(true, 0, C.size(MD_Cubo::YAXIS) - 1, j + 1, C.size(MD_Cubo::XAXIS) - 1, C.size(MD_Cubo::YAXIS) - 1, j + 1);
      C.update();
      C.animate(delay);
    }
    for (uint8_t j = 0; j<C.size(MD_Cubo::ZAXIS) - 1; j++)
    {
      C.drawLine(false, 0, C.size(MD_Cubo::YAXIS) - 1, j, C.size(MD_Cubo::XAXIS) - 1, C.size(MD_Cubo::YAXIS) - 1, j);
      C.drawLine(true, 0, C.size(MD_Cubo::YAXIS) - 2 - j, C.size(MD_Cubo::ZAXIS) - 1, C.size(MD_Cubo::XAXIS) - 1, C.size(MD_Cubo::YAXIS) - 2 - j, C.size(MD_Cubo::ZAXIS) - 1);
      C.update();
      C.animate(delay);
    }
    for (uint8_t j = 0; j<C.size(MD_Cubo::YAXIS) - 1; j++)
    {
      C.drawLine(false, 0, C.size(MD_Cubo::YAXIS) - 1 - j, C.size(MD_Cubo::ZAXIS) - 1, C.size(MD_Cubo::XAXIS) - 1, C.size(MD_Cubo::YAXIS) - 1 - j, C.size(MD_Cubo::ZAXIS) - 1);
      C.drawLine(true, 0, 0, C.size(MD_Cubo::ZAXIS) - 2 - j, C.size(MD_Cubo::XAXIS) - 1, 0, C.size(MD_Cubo::ZAXIS) - 2 - j);
      C.update();
      C.animate(delay);
    }
    for (uint8_t j = 0; j<C.size(MD_Cubo::ZAXIS) - 1; j++)
    {
      C.drawLine(false, 0, 0, C.size(MD_Cubo::ZAXIS) - 1 - j, C.size(MD_Cubo::XAXIS) - 1, 0, C.size(MD_Cubo::ZAXIS) - 1 - j);
      C.drawLine(true, 0, j + 1, 0, C.size(MD_Cubo::XAXIS) - 1, j + 1, 0);
      C.update();
      C.animate(delay);
    }
  }  
}

void wrapFaces()
// Wrap the around all the 6 faces of the cube in a sliding pattern
{
  const uint16_t  delay = 100;

  PRINTS("\nWrap Faces");

  C.clear();
  C.fillPlane(true, MD_Cubo::XYPLANE, 0);
  C.update();
  C.animate(delay);
  
  timeStart = millis();
  while (millis() - timeStart <= DEMO_RUNTIME)
  {
    for (uint8_t j=0; j<C.size(MD_Cubo::YAXIS)-1; j++)
    { // move across the XY plane @ Z 0 into XZ plane @ Y max
      C.drawLine(false, 0, j, 0, C.size(MD_Cubo::ZAXIS)-1, j, 0);
      C.drawLine(true, 0, C.size(MD_Cubo::YAXIS)-1, j+1, C.size(MD_Cubo::XAXIS)-1, C.size(MD_Cubo::YAXIS)-1, j+1);
      C.update();
      C.animate(delay);
    }
    for (uint8_t j=0; j<C.size(MD_Cubo::ZAXIS)-1; j++)
    { // move across the XZ plane @ Y max into XY plane @ Z max
      C.drawLine(false, 0, C.size(MD_Cubo::YAXIS)-1, j, C.size(MD_Cubo::XAXIS)-1, C.size(MD_Cubo::YAXIS)-1, j);
      C.drawLine(true, 0, C.size(MD_Cubo::YAXIS)-2-j, C.size(MD_Cubo::ZAXIS)-1, C.size(MD_Cubo::XAXIS)-1, C.size(MD_Cubo::YAXIS)-2-j, C.size(MD_Cubo::ZAXIS)-1);
      C.update();
      C.animate(delay);
    }
    for (uint8_t j=0; j<C.size(MD_Cubo::XAXIS)-1; j++)
    { // move across the XY plane @ Z max into YZ plane @ X max  
      C.drawLine(false, j, 0, C.size(MD_Cubo::ZAXIS)-1, j, C.size(MD_Cubo::YAXIS)-1, C.size(MD_Cubo::ZAXIS)-1);
      C.drawLine(true, C.size(MD_Cubo::XAXIS)-1, 0, C.size(MD_Cubo::ZAXIS)-2-j, C.size(MD_Cubo::XAXIS)-1, C.size(MD_Cubo::YAXIS)-1, C.size(MD_Cubo::ZAXIS)-2-j);
      C.update();
      C.animate(delay);
    } 
    for (uint8_t j=0; j<C.size(MD_Cubo::YAXIS)-1; j++)
    { // move across the YZ plane @ X max into XZ plane @ Y 0
      C.drawLine(false, C.size(MD_Cubo::XAXIS)-1, C.size(MD_Cubo::YAXIS)-1-j, 0, C.size(MD_Cubo::XAXIS)-1, C.size(MD_Cubo::YAXIS)-1-j, C.size(MD_Cubo::ZAXIS)-1);
      C.drawLine(true, C.size(MD_Cubo::XAXIS)-2-j, 0, 0, C.size(MD_Cubo::XAXIS)-2-j, 0, C.size(MD_Cubo::ZAXIS)-1);
      C.update();
      C.animate(delay);
    }
    for (uint8_t j=0; j<C.size(MD_Cubo::XAXIS)-1; j++)
    { // move across XZ Plane @ Y 0 into YZ plane @ X 0
      C.drawLine(false, C.size(MD_Cubo::XAXIS)-1-j, 0, 0, C.size(MD_Cubo::XAXIS)-1-j, 0, C.size(MD_Cubo::ZAXIS)-1);
      C.drawLine(true, 0, j+1, 0, 0, j+1, C.size(MD_Cubo::ZAXIS)-1);
      C.update();
      C.animate(delay);
    }  
    for (uint8_t j=0; j<C.size(MD_Cubo::ZAXIS)-1; j++)
    { // move across YZ plane @ X 0 into XY plane @ Z 0 - back to starting point
      C.drawLine(false, 0, 0, C.size(MD_Cubo::ZAXIS)-1-j, 0, C.size(MD_Cubo::YAXIS)-1, C.size(MD_Cubo::ZAXIS)-1-j);
      C.drawLine(true, j+1, 0, 0, j+1, C.size(MD_Cubo::YAXIS)-1, 0);
      C.update();
      C.animate(delay);
    }
  }
}

void intersectPlanes()
// Vertical and horizontal intersecting planes moving end-to-end in unison
{
  const uint16_t  delay = 200;

  PRINTS("\nIntersect Planes");

  C.clear();
  timeStart = millis();
  while (millis() - timeStart <= DEMO_RUNTIME)
  {
    for (uint8_t p = 0; p<C.size(MD_Cubo::YAXIS); p++)
    { // move plane one way ...
      C.fillPlane(true, MD_Cubo::XYPLANE, p);
      C.fillPlane(true, MD_Cubo::YZPLANE, p);
      C.update();
      C.animate(delay);
      C.fillPlane(false, MD_Cubo::XYPLANE, p);
      C.fillPlane(false, MD_Cubo::YZPLANE, p);
    }
    for (uint8_t p = C.size(MD_Cubo::YAXIS) - 2; p>0; --p)
    { // ... reverse back
      C.fillPlane(true, MD_Cubo::XYPLANE, p);
      C.fillPlane(true, MD_Cubo::YZPLANE, p);
      C.update();
      C.animate(delay);
      C.fillPlane(false, MD_Cubo::XYPLANE, p);
      C.fillPlane(false, MD_Cubo::YZPLANE, p);
    }
  }          
}

void droplets()
// dropls mobving up and down between the top and bottom
{
  const uint16_t delay = 50;
  const uint16_t MAX_DROP = (C.size(MD_Cubo::XAXIS)*C.size(MD_Cubo::YAXIS)) / 2;
  uint8_t *dropx = (uint8_t *)malloc(MAX_DROP);  
  uint8_t *dropy = (uint8_t *)malloc(MAX_DROP);
  uint8_t get = 0, put = 1;
  
  PRINTS("\nDroplets");
  memset(dropx, 0, MAX_DROP*sizeof(dropx[0]));
  memset(dropy, 0, MAX_DROP*sizeof(dropy[0]));
  C.clear();
  
  C.fillPlane(true, MD_Cubo::XYPLANE, C.size(MD_Cubo::ZAXIS) - 1);
  
  timeStart = millis();
  while (millis() - timeStart <= DEMO_RUNTIME*2)
  {
    boolean found;
    uint8_t x, y;
    
    // find a coordinate to push down
    do 
    {
      x = random(C.size(MD_Cubo::XAXIS));
      y = random(C.size(MD_Cubo::YAXIS));

      //PRINT("\nNew drop ", x);
      //PRINT(",", y);
      found = false;
      for (uint16_t i=0; i<MAX_DROP && !found; i++)
        found |= (x == dropx[i]) && (y == dropy[i]);
      //PRINT("- search ", found);
    } while (found);
  
    if (put == get)   // raise the oldest one
    {
      //PRINTS(" - overwrite");
      for (uint8_t z = 0; z<C.size(MD_Cubo::ZAXIS) - 1; z++)
      {
        C.setVoxel(false, dropx[get], dropy[get], z);
        C.setVoxel(true, dropx[get], dropy[get], z+1);
        C.update();
        C.animate(delay);
      }
      get = (get+1) % MAX_DROP;
    }
    
    dropx[put] = x;
    dropy[put] = y;
    put = (put+1) % MAX_DROP;
    
    // drop the new one
    for (uint8_t z = C.size(MD_Cubo::ZAXIS) - 1; z>0; --z)
    {
      C.setVoxel(false, x, y, z);
      C.setVoxel(true, x, y, z-1);
      C.update();
      C.animate(delay);
    }
  }
  
  // now finish up by returning all the drops to the top
  //PRINTS("\nFinishing up");
  do
  {
    for (uint8_t z = 0; z<C.size(MD_Cubo::ZAXIS) - 1; z++)
    {
      C.setVoxel(false, dropx[get], dropy[get], z);
      C.setVoxel(true, dropx[get], dropy[get], z+1);
      C.update();
      C.animate(delay);
    }
    get = (get+1) % MAX_DROP;
  } while (get != put);
  
  free(dropx);
  free(dropy);
}

void scaleCube()
// Scale a cube from the largest size to the smallest in the center
{
  const uint16_t delay = 125;

  C.clear();
  for (uint8_t i = 0; i < C.size(MD_Cubo::ZAXIS) / 2; i++)
  {
    C.drawCube(true, i, i, i, C.size(MD_Cubo::ZAXIS) - (2 * i));
    C.update();
    C.animate(delay);
    C.drawCube(false, i, i, i, C.size(MD_Cubo::ZAXIS) - (2 * i));
  }

  for (uint8_t i = 1; i <= C.size(MD_Cubo::ZAXIS) / 2; i++)
  {
    C.drawCube(true, (C.size(MD_Cubo::ZAXIS) / 2) - i, (C.size(MD_Cubo::ZAXIS) / 2) - i, (C.size(MD_Cubo::ZAXIS) / 2) - i, 2 * i);
    C.update();
    C.animate(delay);
    C.drawCube(false, (C.size(MD_Cubo::ZAXIS) / 2) - i, (C.size(MD_Cubo::ZAXIS) / 2) - i, (C.size(MD_Cubo::ZAXIS) / 2) - i, 2 * i);
  }
}

void shrinkCube()
// Shrink a cube from largest to smallest in the corner. 
// Random corners picked for each turn
{
  const uint16_t delay = 75;
  uint8_t cur = 0;
  uint8_t x, y, z, dx, dy, dz;
  int8_t corners[8][6] = // corner coordinates and delta multipliers for size 
  {
    { 0, 0, 0 , 1, 1, 1 },
    { C.size(MD_Cubo::XAXIS)-1, 0, 0 , -1, 1, 1 },
    { 0, C.size(MD_Cubo::YAXIS)-1, 0, 1, -1, 1 },
    { 0, 0, C.size(MD_Cubo::ZAXIS)-1, 1, 1, -1 },
    { C.size(MD_Cubo::XAXIS)-1, C.size(MD_Cubo::YAXIS)-1, 0, -1, -1, 1 },
    { C.size(MD_Cubo::XAXIS)-1, 0, C.size(MD_Cubo::ZAXIS)-1, -1, 1, -1 },
    { 0, C.size(MD_Cubo::YAXIS)-1, C.size(MD_Cubo::ZAXIS)-1, 1, -1, -1 },
    { C.size(MD_Cubo::XAXIS)-1, C.size(MD_Cubo::YAXIS)-1, C.size(MD_Cubo::ZAXIS)-1, -1, -1, -1 }
  };

  PRINTS("\nShrink Cube");

  C.clear();

  // Grown the cube from max size to min size then back to max,
  // selected another corner and repeat
  timeStart = millis();
  while (millis() - timeStart <= DEMO_RUNTIME)
  {
    x = corners[cur][0];
    y = corners[cur][1];
    z = corners[cur][2];

    // growth phase
    for (uint8_t i = 1; i < C.size(MD_Cubo::ZAXIS); i++)
    {
      dx = i * corners[cur][3];
      dy = i * corners[cur][4];
      dz = i * corners[cur][5];

      //PRINTC("\nG Cube ", x, y, z);
      //PRINT(" size ", i+1);

      C.drawRPrism(true, x, y, z, dx, dy, dz);
      C.update();
      C.animate(delay);
      C.drawRPrism(false, x, y, z, dx, dy, dz);
    }

    // see if we should throw in a WOW!
    if (random(50) >= 25) scaleCube();

    // pick another corner
    cur = random(ARRAY_SIZE(corners));
    x = corners[cur][0];
    y = corners[cur][1];
    z = corners[cur][2];

    // shrink down to this new corner
    for (uint8_t i = C.size(MD_Cubo::ZAXIS)-1; i >= 1; i--)
    {
      dx = i * corners[cur][3];
      dy = i * corners[cur][4];
      dz = i * corners[cur][5];

      //PRINTC("\nS Cube ", x, y, z);
      //PRINT(" size ", i+1);

      C.drawRPrism(true, x, y, z, dx, dy, dz);
      C.update();
      C.animate(delay);
      C.drawRPrism(false, x, y, z, dx, dy, dz);
    }

  }
}

void rain()
// Rain drops passing through the cube, top to bottom
{
  uint16_t delay = 100;

  PRINTS("\nRain");
  C.clear();

  timeStart = millis();
  while (millis() - timeStart <= DEMO_RUNTIME)
  {
    uint8_t num_drops = random(100) % (C.size(MD_Cubo::YAXIS)-2);

    C.fillPlane(false, MD_Cubo::XYPLANE, C.size(MD_Cubo::ZAXIS)-1);
    for (uint8_t i = 0; i < num_drops; i++)
    {
      uint8_t x = random(C.size(MD_Cubo::XAXIS));
      uint8_t y = random(C.size(MD_Cubo::YAXIS));
      C.setVoxel(true, x, y, C.size(MD_Cubo::ZAXIS) - 1);
    }
    C.update();
    C.animate(delay);

    // move all the Z planes down
    for (uint8_t i = 1; i < C.size(MD_Cubo::ZAXIS); i++)
      C.copyPlane(MD_Cubo::XYPLANE, i, i-1);
  }
  return;
}

void randomFill()
// Completely fill the cube with a random pattern until all LEDs lit
{
  int c = 0;
  
  PRINTS("\nRandom fill");
  C.clear();

  while (c < (C.size(MD_Cubo::XAXIS)*C.size(MD_Cubo::YAXIS)*C.size(MD_Cubo::ZAXIS))-1)
  {
    uint8_t x = random(C.size(MD_Cubo::XAXIS));
    uint8_t y = random(C.size(MD_Cubo::YAXIS));
    uint8_t z = random(C.size(MD_Cubo::XAXIS));

    if (C.getVoxel(x, y, z))
      continue;
    
    C.setVoxel(true, x, y, z);
    C.update();
    C.animate(75);
    c++;
  }
}

float length(int8_t x1, int8_t y1, uint8_t z1, uint8_t x2, uint8_t y2, uint8_t z2)
// Work out the length of a line
{
  int8_t dx = (x1 - x2), dy = (y1 - y2), dz = (z1 - z2);

  return(sqrt((dx*dx) + (dy*dy) + (dz*dz)));
}

void ripples()
// Display a sine wave running out from the center of the cube
// A symmetrical display, so only need to calculate one quarter of the points
{
  const float waveInterval = 1.5;
  uint16_t iteration = 0;
  uint8_t midX = C.size(MD_Cubo::XAXIS) / 2;
  uint8_t midY = C.size(MD_Cubo::YAXIS) / 2;

  // this only works for larger cubes, soreturn if the cube is not big enough
  if ((C.size(MD_Cubo::XAXIS) < 8 || C.size(MD_Cubo::YAXIS) < 8 || C.size(MD_Cubo::ZAXIS) < 8))
    return;

  PRINTS("\nRipples");

  timeStart = millis();
  while (millis() - timeStart <= DEMO_RUNTIME)
  {
    C.clear();

    for (uint8_t x = 0; x < midX; x++)
    {
      for (uint8_t y = 0; y < midY; y++)
      {
        float dist = length((C.size(MD_Cubo::ZAXIS) - 1) / 2, (C.size(MD_Cubo::YAXIS) - 1) / 2, 0, x, y, 0) / 9.899495 * C.size(MD_Cubo::ZAXIS);
        float height = (C.size(MD_Cubo::ZAXIS) / 2) + (sin((dist / waveInterval) + (float)iteration / 200) * (C.size(MD_Cubo::ZAXIS) / 2));

        C.setVoxel(true, x, y, (int)height);
        C.setVoxel(true, C.size(MD_Cubo::XAXIS)-1-x, y, (int)height);
        C.setVoxel(true, x, C.size(MD_Cubo::YAXIS)-1-y, (int)height);
        C.setVoxel(true, C.size(MD_Cubo::XAXIS)-1-x, C.size(MD_Cubo::YAXIS)-1-y, (int)height);
        iteration++;
      }
    }
    C.update();
    C.animate(0);
  }
}

void oscillation()
// An oscillating wave passing through the cube
{
  uint8_t curZ = 0, dz = 1;

  PRINTS("\nOscillation");

  C.clear();
  timeStart = millis();
  while (millis() - timeStart <= DEMO_RUNTIME)
  {
    // shift all the planes back by one
    for (uint8_t x = C.size(MD_Cubo::XAXIS) - 1; x > 0; x--)
      C.copyPlane(MD_Cubo::YZPLANE, x - 1, x);
    C.fillPlane(false, MD_Cubo::YZPLANE, 0);

    // draw the wave line on the YZ plane
    C.drawLine(true, 0, 0, curZ, 0, C.size(MD_Cubo::YAXIS) - 1, C.size(MD_Cubo::ZAXIS) - 1 - curZ);
    curZ += dz;
    if (curZ == C.size(MD_Cubo::ZAXIS) || curZ == 0) dz = -dz;

    C.update();
    C.animate(100);
  }
}

void flagwave()
// Looks like a flag waving in the wind
{
  uint8_t curY = 0, dy = 1;

  PRINTS("\nFlag wave");

  C.clear();
  timeStart = millis();
  while (millis() - timeStart <= DEMO_RUNTIME)
  {
    // shift all the planes back by one
    for (uint8_t x = C.size(MD_Cubo::XAXIS) - 1; x > 0; x--)
      C.copyPlane(MD_Cubo::YZPLANE, x - 1, x);
    C.fillPlane(false, MD_Cubo::YZPLANE, 0);

    // draw the wave line on the YZ plane
    C.drawLine(true, 0, curY, 0, 0, curY, C.size(MD_Cubo::ZAXIS) - 1);
    curY += dy;
    if (curY == C.size(MD_Cubo::YAXIS)-1 || curY == 0) dy = -dy;

    C.update();
    C.animate(100);
  }
}

void spiral()
// A spiral wave passing through the cube
{
  uint8_t curZ = 0, dz = 1;
  uint8_t curY = 0, dy = 0;

  PRINTS("\nSpiral");

  C.clear();
  timeStart = millis();
  while (millis() - timeStart <= DEMO_RUNTIME)
  {
    // shift all the planes back by one
    for (uint8_t x = C.size(MD_Cubo::XAXIS) - 1; x > 0; x--)
      C.copyPlane(MD_Cubo::YZPLANE, x - 1, x);
    C.fillPlane(false, MD_Cubo::YZPLANE, 0);

    // draw the spiral line on the YZ plane
    if (dy == 0)
      C.drawLine(true, 0, 0, curZ, 0, C.size(MD_Cubo::YAXIS) - 1, C.size(MD_Cubo::ZAXIS) - 1 - curZ);
    else
      C.drawLine(true, 0, curY, C.size(MD_Cubo::ZAXIS) - 1, 0, C.size(MD_Cubo::YAXIS) - 1 - curY, 0);
    curZ += dz;
    curY += dy;
    // reset the Z - notefirst line of Y and last of Z are the same line so avoid double delays by stopping 
    // Z earlier
    if (curZ == C.size(MD_Cubo::ZAXIS)-1)
    {
      dz = 0;
      dy = 1;
      curZ = 0;
    }
    // reset the Y
    if (curY == C.size(MD_Cubo::YAXIS))
    {
      dz = 1;
      dy = 0;
      curY = 0;
    }

    C.update();
    C.animate(100);
  }
}

void suspension()
// Full plane moving end-to-end losing LEDs 'in suspension' as it goes
{
  const uint16_t delay = 100;
  // Spead out the LEDs evenly in each layer
  const uint8_t numSpeckles = (C.size(MD_Cubo::YAXIS) * C.size(MD_Cubo::ZAXIS)) / C.size(MD_Cubo::XAXIS);

  PRINTS("\nSuspension");

  timeStart = millis();
  while (millis() - timeStart <= DEMO_RUNTIME)
  {
    C.clear();

    // fill the end plane
    C.fillPlane(true, MD_Cubo::YZPLANE, 0);
    C.update();
    C.animate(delay);

    // * Spreading points through the cube
    // 1. copy the current plane to the next one
    // 2. clear the current plane
    // 3. ramdomly clear numSpeckle points in the new plane and set the same points in the previous one
    for (uint8_t x = 0; x < C.size(MD_Cubo::XAXIS) - 1; x++)
    {
      C.copyPlane(MD_Cubo::YZPLANE, x, x + 1);
      C.fillPlane(false, MD_Cubo::YZPLANE, x);

      for (uint8_t j = 0; j < numSpeckles; j++)
      {
        uint8_t y, z;

        do
        {
          y = random(C.size(MD_Cubo::YAXIS));
          z = random(C.size(MD_Cubo::ZAXIS));
        } while (!C.getVoxel(x+1, y, z));

        C.setVoxel(true, x, y, z);
        C.setVoxel(false, x + 1, y, z);
      }

      C.update();
      C.animate(delay);
    }

    C.animate(delay * 3);

    // * Collapsing it all together again
    // 1. every point set in this layer needs to be set in the next.
    // 2. clear the current layer.
    for (uint8_t x = 0; x < C.size(MD_Cubo::XAXIS) - 1; x++)
    {
      for (uint8_t y = 0; y < C.size(MD_Cubo::YAXIS); y++)
        for (uint8_t z = 0; z < C.size(MD_Cubo::YAXIS); z++)
          if (C.getVoxel(x, y, z)) C.setVoxel(true, x + 1, y, z);
      C.fillPlane(false, MD_Cubo::YZPLANE, x);
      C.update();
      C.animate(delay);
    }

    C.animate(delay * 3);

    // now do it all again in reverse
    // * Speaading points through the cube
    for (uint8_t x = C.size(MD_Cubo::XAXIS) - 1; x > 0; x--)
    {
      C.copyPlane(MD_Cubo::YZPLANE, x, x - 1);
      C.fillPlane(false, MD_Cubo::YZPLANE, x);

      for (uint8_t j = 0; j < numSpeckles; j++)
      {
        uint8_t y, z;

        do
        {
          y = random(C.size(MD_Cubo::YAXIS));
          z = random(C.size(MD_Cubo::ZAXIS));
        } while (!C.getVoxel(x - 1, y, z));

        C.setVoxel(true, x, y, z);
        C.setVoxel(false, x - 1, y, z);
      }

      C.update();
      C.animate(delay);
    }

    C.animate(delay * 3);

    // * Collapsing it all together again
    for (uint8_t x = C.size(MD_Cubo::XAXIS) - 1; x > 0; x--)
    {
      for (uint8_t y = 0; y < C.size(MD_Cubo::YAXIS); y++)
        for (uint8_t z = 0; z < C.size(MD_Cubo::YAXIS); z++)
          if (C.getVoxel(x, y, z)) C.setVoxel(true, x - 1, y, z);
      C.fillPlane(false, MD_Cubo::YZPLANE, x);
      C.update();
      C.animate(delay);
    }

    C.animate(delay * 3);
  }
}

void hourglass()
// Looks like an hourglass dropping sand grains as time passes
{
#define GP(x, y, z) (((x & 0x7)<<5) | ((y & 0x7)<<2) | (z & 3))
#define UX(b) (b>>5)
#define UY(b) ((b>>2) & 0x7)
#define UZ(b) (b & 0x3)
  static const uint8_t PROGMEM sand[] = // define sand grains in the order they will disappear/appear
  {
    // end layer
    GP(3, 3, 0), GP(3, 4, 0), GP(4, 4, 0), GP(4, 3, 0), GP(3, 2, 0), GP(2, 3, 0),
    GP(2, 4, 0), GP(3, 5, 0), GP(4, 5, 0), GP(5, 4, 0), GP(5, 3, 0), GP(4, 2, 0),
    GP(3, 1, 0), GP(2, 1, 0), GP(2, 2, 0), GP(1, 1, 0), GP(1, 2, 0), GP(1, 3, 0),
    GP(1, 4, 0), GP(1, 5, 0), GP(2, 5, 0), GP(1, 6, 0), GP(2, 6, 0), GP(3, 6, 0),
    GP(4, 6, 0), GP(5, 6, 0), GP(5, 5, 0), GP(6, 6, 0), GP(6, 5, 0), GP(6, 4, 0),
    GP(6, 3, 0), GP(6, 2, 0), GP(5, 2, 0), GP(6, 1, 0), GP(5, 1, 0), GP(4, 1, 0),

    // end-1 layer
    GP(3, 3, 1), GP(3, 4, 1), GP(4, 4, 1), GP(4, 3, 1), GP(3, 2, 1), GP(2, 3, 1),
    GP(2, 4, 1), GP(3, 5, 1), GP(4, 5, 1), GP(5, 4, 1), GP(5, 3, 1), GP(4, 2, 1),
    GP(3, 1, 1), GP(2, 1, 1), GP(2, 2, 1), GP(1, 1, 1), GP(1, 2, 1), GP(1, 3, 1),
    GP(1, 4, 1), GP(1, 5, 1), GP(2, 5, 1), GP(1, 6, 1), GP(2, 6, 1), GP(3, 6, 1),
    GP(4, 6, 1), GP(5, 6, 1), GP(5, 5, 1), GP(6, 6, 1), GP(6, 5, 1), GP(6, 4, 1),
    GP(6, 3, 1), GP(6, 2, 1), GP(5, 2, 1), GP(6, 1, 1), GP(5, 1, 1), GP(4, 1, 1),

    // end-2 layer
    GP(3, 3, 2), GP(3, 4, 2), GP(4, 4, 2), GP(4, 3, 2), GP(3, 2, 2), GP(2, 2, 2),
    GP(2, 3, 2), GP(2, 4, 2), GP(2, 5, 2), GP(3, 5, 2), GP(4, 5, 2), GP(5, 5, 2),
    GP(5, 4, 2), GP(5, 3, 2), GP(5, 2, 2), GP(4, 2, 2),

    // end-3 layer
    GP(3, 3, 3), GP(3, 4, 3), GP(4, 4, 3), GP(4, 3, 3)
  };
  uint8_t s, x, y, z;
  const uint16_t delay = DEMO_RUNTIME / ARRAY_SIZE(sand) / 3; // 3 delays per action

  // this only works for larger cubes, so return if the cube is not big enough
  if ((C.size(MD_Cubo::XAXIS) != 8 || C.size(MD_Cubo::YAXIS) != 8 || C.size(MD_Cubo::ZAXIS) != 8))
    return;

  PRINTS("\nHourglass");

  // Draw the hourglass cube outline and the sand within it
  C.clear();
  C.drawCube(true, 0, 0, 0, C.size(MD_Cubo::XAXIS));
  for (uint8_t i = 0; i < ARRAY_SIZE(sand); i++)
  {
    s = pgm_read_byte(&sand[i]);
    x = UX(s); y = UY(s); z = C.size(MD_Cubo::ZAXIS) - 1 - UZ(s);
    C.setVoxel(true, x, y, z);
  }
  C.update();
  C.animate(1000);

  // drop all the grains to the bottom 
  for (uint8_t i = 0; i < ARRAY_SIZE(sand); i++)
  {
    s = pgm_read_byte(&sand[i]);
    x = UX(s); y = UY(s); z = UZ(s);

    // turn it off at the top
    C.setVoxel(false, x, y, C.size(MD_Cubo::ZAXIS) - 1 - z);
    C.update();
    C.animate(delay);

    // drop it down
    for (uint8_t i = (C.size(MD_Cubo::ZAXIS) / 2); i > z; i--)
    {
      C.setVoxel(true, 3, 3, i);
      C.update();
      C.animate(delay / 3);
      C.setVoxel(false, 3, 3, i);
    }

    // turn it on at the bottom
    C.setVoxel(true, x, y, z);

    // update and wait for next grain
    C.update();
    C.animate(delay);
  }
  C.animate(1000);
}

void boingCube()
// Small cube grows in the direction of one of the axes and then expands out to full size, 
// repeated in reverse and iterates through all the axes.
{
  const uint16_t  delay = 100;
  uint8_t pass = 0;
  uint8_t x, y, z;  // corner coordinates of the rect prism we are drawing
  int8_t  dx, dy, dz; // direction of expansion for each coordinate
  int8_t  sx, sy, sz; // the size of the cube in x, y and z directions

  PRINTS("\nBoing Cube");

  x = (C.size(MD_Cubo::XAXIS) / 2) - 1;
  y = (C.size(MD_Cubo::YAXIS) / 2) - 1;
  z = (C.size(MD_Cubo::ZAXIS) / 2) - 1;
  sx = 2; sy = 2; sz = 2;

  // draw the initial seed cube
  C.clear();
  C.drawRPrism(true, x, y, z, sx-1, sy-1, sz-1);
  C.update();
  C.animate(delay);

  timeStart = millis();
  while (millis() - timeStart <= DEMO_RUNTIME)
  {
    // expand the cube along the chosen direction for this path
    switch (pass)
    {
      case 0: dx = -1; dy = 0; dz = 0; break;
      case 1: dx = 0; dy = -1; dz = 0; break;
      case 2: dx = 0; dy = 0; dz = -1; break;
    }

    while (x != 0 && y != 0 && z != 0)  // stop when we have reached the 'front' face
    {
      x += dx; y += dy; z += dz;
      sx += 2 * abs(dx); sy += 2 * abs(dy); sz += 2 * abs(dz);
      C.clear();
      C.drawRPrism(true, x, y, z, sx-1, sy-1, sz-1);
      C.update();
      C.animate(delay);
    }

    // now expand the face at either end until we have a full cube
    switch (pass)
    {
      case 0: dx = 0; dy = -1; dz = -1; break;
      case 1: dx = -1; dy = 0; dz = -1; break;
      case 2: dx = -1; dy = -1; dz = 0; break;
    }
  
    while (sx != C.size(MD_Cubo::XAXIS) || sy != C.size(MD_Cubo::YAXIS) || sz != C.size(MD_Cubo::ZAXIS))
    {
      x += dx; y += dy; z += dz;
      sx += 2 * abs(dx); if (sx == C.size(MD_Cubo::XAXIS)) dx = 0;
      sy += 2 * abs(dy); if (sy == C.size(MD_Cubo::YAXIS)) dy = 0;
      sz += 2 * abs(dz); if (sz == C.size(MD_Cubo::ZAXIS)) dz = 0;
      C.clear();
      C.drawRPrism(true, x, y, z, sx - 1, sy - 1, sz - 1);
      C.update();
      C.animate(delay);
    }
    C.animate(2*delay);

    // now shrink it back down
    switch (pass)
    {
    case 0: dx = 0; dy = 1; dz = 1; break;
    case 1: dx = 1; dy = 0; dz = 1; break;
    case 2: dx = 1; dy = 1; dz = 0; break;
    }

    while (sx != 2 && sy != 2 && sz != 2)
    {
      x += dx; y += dy; z += dz;
      sx -= 2 * abs(dx); if (sx == 2) dx = 0;
      sy -= 2 * abs(dy); if (sy == 2) dy = 0;
      sz -= 2 * abs(dz); if (sz == 2) dz = 0;
      C.clear();
      C.drawRPrism(true, x, y, z, sx - 1, sy - 1, sz - 1);
      C.update();
      C.animate(delay);
    }

    switch (pass)
    {
    case 0: dx = 1; dy = 0; dz = 0; break;
    case 1: dx = 0; dy = 1; dz = 0; break;
    case 2: dx = 0; dy = 0; dz = 1; break;
    }

    while (sx != 2 || sy != 2 || sz != 2)  // stop when we have reached the 'front' face
    {
      sx -= 2 * abs(dx); sy -= 2 * abs(dy); sz -= 2 * abs(dz);
      x += dx; if (sx == 2) dx = 0;
      y += dy; if (sy == 2) dy = 0;
      z += dz; if (sz == 2) dz = 0;
      C.clear();
      C.drawRPrism(true, x, y, z, sx - 1, sy - 1, sz - 1);
      C.update();
      C.animate(delay);
    }

    // increment the pass we are on with wraparound
    pass = (pass + 1) % 3;
  }
}

void spiralLine()
// vertical line spirals from the outside to the inside and then moves back out, to start all over again
{
  uint16_t delay = 50;

  PRINTS("\nSpiral Line");

  timeStart = millis();
  while (millis() - timeStart <= DEMO_RUNTIME)
  {
    for (uint8_t instep = 0; instep < C.size(MD_Cubo::XAXIS) / 2; instep++)
    {
      for (int8_t x = instep; x < C.size(MD_Cubo::XAXIS) - instep; x++)
      {
        C.clear();
        C.drawLine(true, x, instep, 0, x, instep, C.size(MD_Cubo::ZAXIS) - 1);
        C.update();
        C.animate(delay);
      }
      for (int8_t y = 1 + instep; y < C.size(MD_Cubo::YAXIS) - instep; y++)
      {
        C.clear();
        C.drawLine(true, C.size(MD_Cubo::XAXIS) - 1 - instep, y, 0, C.size(MD_Cubo::XAXIS) - 1 - instep, y, C.size(MD_Cubo::ZAXIS) - 1);
        C.update();
        C.animate(delay);
      }
      for (int8_t x = C.size(MD_Cubo::XAXIS) - 2 - instep; x >= instep; x--)
      {
        C.clear();
        C.drawLine(true, x, C.size(MD_Cubo::YAXIS) - 1 - instep, 0, x, C.size(MD_Cubo::YAXIS) - 1 - instep, C.size(MD_Cubo::ZAXIS) - 1);
        C.update();
        C.animate(delay);
      }
      for (int8_t y = C.size(MD_Cubo::YAXIS) - 2 - instep; y >= 1 + instep; y--)
      {
        C.clear();
        C.drawLine(true, instep, y, 0, instep, y, C.size(MD_Cubo::ZAXIS) - 1);
        C.update();
        C.animate(delay);
      }
    }
    for (int8_t i = C.size(MD_Cubo::XAXIS) / 2; i >= 0; i--)
    {
      C.clear();
      C.drawLine(true, i, i, 0, i, i, C.size(MD_Cubo::ZAXIS) - 1);
      C.update();
      C.animate(delay);
    }
  }
}

void outsideStack()
// outside square is drawn up the cube, then collapses into the top, the down the cube, repeats 
{
  uint16_t delay = 50;

  PRINTS("\nSpiral Line");

  timeStart = millis();
  while (millis() - timeStart <= DEMO_RUNTIME)
  {
    C.clear();
    for (uint8_t step = 0; step < 2; step++)
    {
      for (int8_t z = 0; z < C.size(MD_Cubo::ZAXIS); z++)
      {
        C.drawRPrism(step == 0, 0, 0, z, C.size(MD_Cubo::XAXIS) - 1, C.size(MD_Cubo::YAXIS) - 1, 1);
        C.update();
        C.animate(delay);
      }
    }
    for (uint8_t step = 0; step < 2; step++)
    {
      for (int8_t z = C.size(MD_Cubo::ZAXIS) - 1; z >= 0; z--)
      {
        C.drawRPrism(step == 0, 0, 0, z, C.size(MD_Cubo::XAXIS) - 1, C.size(MD_Cubo::YAXIS) - 1, 1);
        C.update();
        C.animate(delay);
      }
    }
  }
}

void displayChar(char c, uint16_t delay)
// Display a character in the cube
{
  uint8_t size;
  uint8_t cBuf[C.size(MD_Cubo::YAXIS)];  // column data for characters

  C.clear();

  // Get the character defined from the font table and place it in the 
  // first YZ plane (x=0)
  size = getFontChar(c, ARRAY_SIZE(cBuf), cBuf);

  // Starting with a clean buffer, only need to set the bits that are on and
  // center the text by adding an offset to the Z coordinate
  for (uint8_t y = 0; y < size; y++)
    for (uint8_t z = 0; z < 8; z++)    // only 8 bits in the height of the font
      if (cBuf[y] & (1 << z))
        C.setVoxel(true, 0, y + (C.size(MD_Cubo::YAXIS) - size) / 2, C.size(MD_Cubo::ZAXIS) - 1 - z);

  // Move the character through the X planes front to back. As an added
  // effect also vary the intensity from max to min.
  for (uint8_t i = 0; i < C.size(MD_Cubo::XAXIS); i++)
  {
    // display the update
    C.update();
    C.setIntensity(MAX_INTENSITY - (((MAX_INTENSITY / C.size(MD_Cubo::XAXIS)) * i)));
    C.animate(delay);

    // copy to next plane and delete original
    C.copyPlane(MD_Cubo::YZPLANE, i, i + 1);
    C.fillPlane(false, MD_Cubo::YZPLANE, i);
  }
}

void recedingText()
{
  const char  message[] = "MDCubo";
  char  *cp = (char *)message;

  // this only works for larger cubes, so return if the cube is not big enough
  if ((C.size(MD_Cubo::XAXIS) < 8 || C.size(MD_Cubo::YAXIS) < 8 || C.size(MD_Cubo::ZAXIS) < 8))
    return;

  PRINTS("\nReceding text");

  while (*cp != '\0')
    displayChar(*cp++, 100);

  C.setIntensity(MAX_INTENSITY / 2);
}

void scrollFaces(void)
// scroll all the columns across, starting with the second last and working backwards
{
  // XZ Plane at Ymax
  for (int8_t x = 1; x < C.size(MD_Cubo::XAXIS); x++)
    for (uint8_t z = 0; z < C.size(MD_Cubo::ZAXIS); z++)
    {
      boolean p = C.getVoxel(x + 1, C.size(MD_Cubo::YAXIS) - 1, z);
      C.setVoxel(p, x, C.size(MD_Cubo::YAXIS) - 1, z);
    }
  // YZ Plane at Xmax
  for (int8_t y = C.size(MD_Cubo::YAXIS) - 2; y >= 0; y--)
    for (uint8_t z = 0; z < C.size(MD_Cubo::ZAXIS); z++)
    {
      boolean p = C.getVoxel(C.size(MD_Cubo::XAXIS) - 1, y, z);
      C.setVoxel(p, C.size(MD_Cubo::XAXIS) - 1, y + 1, z);
    }
  // XZ Plane at Y0
  for (int8_t x = C.size(MD_Cubo::XAXIS) - 2; x >= 0; x--)
    for (uint8_t z = 0; z < C.size(MD_Cubo::ZAXIS); z++)
    {
      boolean p = C.getVoxel(x, 0, z);
      C.setVoxel(p, x + 1, 0, z);
    }
  // YZ Plane at X0
  for (int8_t y = 1; y < C.size(MD_Cubo::YAXIS); y++)
    for (uint8_t z = 0; z < C.size(MD_Cubo::ZAXIS); z++)
    {
      boolean p = C.getVoxel(0, y, z);
      C.setVoxel(p, 0, y - 1, z);
    }
}

boolean displayMessage(char *mesg, uint16_t delay = 0)
// Display a message on the surface of the cube, scrolling around the outside faces
// Implemented as a non-blocking Finite State Machine.
// Returns true when the message has completed.
// The message is only reference by a pointer to the string, 
// so the caller is responsible for making sure it remains stable 
// until the data is displayed.
{
  static enum {S_INIT, S_LOADC, S_SCROLL, S_WAITING, S_TIMER, S_CLEANUP, S_END } state = S_END;
  static uint32_t timeStart;    // time at the start of the wait (ms)
  static uint16_t timeWait;     // waiting time (ms)
  static char  *cp;             // where we are in the message
  static uint8_t cBuf[10];      // column data for characters - this should be bigger than any of the faces being displayed
  static uint8_t getCol = 0;    // current column of the character
  static uint8_t size;          // size of the character (columns)
  static uint16_t countScroll;  // the number of columns being scrolled

  if (mesg != NULL) state = S_INIT; // new message to process

  switch (state)
  {
  case S_INIT: // initialization of a new message
    PRINTS("\nS_INIT");
    cp = mesg;
    timeWait = delay;
    countScroll = (C.size(MD_Cubo::XAXIS) - 1 + C.size(MD_Cubo::YAXIS) - 1) * 2;
    state = S_LOADC;
    break;

  case S_LOADC: // load a character from the font table
    PRINTS("\nS_LOADC");
    if (*cp == '\0')  // reached end of message
    {
      PRINTS(" - end mesg reached");
      state = S_CLEANUP;
    }
    else                // load a character into the buffer
    {
      PRINT(" - loading '", *cp);
      size = getFontChar(*cp++, ARRAY_SIZE(cBuf), cBuf);
      cBuf[size++] = 0;   // inter character blank column
      PRINT("' size ", size);
      getCol = 0;
      state = S_SCROLL;
    }
    break;

  case S_SCROLL: // insert a column into the start and scroll along
    PRINTS("\nS_SCROLL");
    scrollFaces();

    // add in the new column
    for (uint8_t z = 0; z < 8; z++)    // only 8 bits in the height of the font
      C.setVoxel((cBuf[getCol] & (1 << z)) != 0, 0, C.size(MD_Cubo::YAXIS) - 1, C.size(MD_Cubo::ZAXIS) - 1 - z);
    getCol++;

    // update the display
    C.update();
    C.animate(0);
    state = S_WAITING;
    break;

  case S_WAITING: // initialization stage for S_TIMER
    timeStart = millis();
    state = S_TIMER;
    break;

  case S_TIMER: // non blocking wait for the scrolling time to expire
    //PRINTS("\nS_WAITING");
    // finished waiting?
    if (millis() - timeStart < timeWait)
    {
      C.animate(0);
      break;
    }

    // move to a state to do something
    PRINTS("\nS_WAITING Over");
    if (getCol == size) // all the columns processed
    {
      if (*cp == '\0')  // no characters left - clean up
        state = S_CLEANUP;
      else              // otherwise get the next char
        state = S_LOADC;
    }
    else                // more columns to process - do it
      state = S_SCROLL;
    break;

  case S_CLEANUP: // keep scrolling until the message disappears
    PRINTS("\nS_CLEANUP");
    scrollFaces();
    C.update();
    C.animate(0);

    if (countScroll-- != 0)
      state = S_WAITING;
    else
      state = S_END;
    break;

  case S_END:   // nothing left to do except wait for another message
    // PRINTS("\nS_END");
    break;
  }

  return (state == S_END);
}

void scrollingText()
{
  char message[] = "MD_Cubo";

  // this only works for larger cubes, so return if the cube is not big enough
  if ((C.size(MD_Cubo::XAXIS) < 8 || C.size(MD_Cubo::YAXIS) < 8 || C.size(MD_Cubo::ZAXIS) < 8))
    return;

  PRINTS("\nScrolling Text")
  C.clear();    // new clean cube
  displayMessage(message, 100);

  while (!displayMessage(NULL))
    ;
}

void setup()
{
#if DEBUG
  Serial.begin(57600);
  PRINTS("\n[MD_Cubo Demo]");
#endif
  C.begin();

  randomSeed(analogRead(A0) * analogRead(A5));  // sort of gives different start results.
}

void loop()
{
  static int8_t old_choice = -1;

  void (*demoType[])(void) =
  {
    firefly
    /*  oscillation, firefly, intersectPlanes, brownian, 
    ripples, outsideStack, recedingText, rain, shrinkCube, randomFill, flagwave, 
    slideFaces, hourglass, scrollingText, wrapFaces, 
    suspension, spiralLine, boingCube, droplets*/
  };

#if RANDOM_CYCLE
  uint8_t choice;

  do
    choice = random(ARRAY_SIZE(demoType));
  while (choice == old_choice);
  old_choice = choice;
#else
  old_choice = (old_choice + 1) % ARRAY_SIZE(demoType);
#endif // RANDOM_CYCLE

  demoType[old_choice]();
}
<|MERGE_RESOLUTION|>--- conflicted
+++ resolved
@@ -30,11 +30,7 @@
 
 #define RANDOM_CYCLE  0 // 1 for random selection, 0 for sequential cycle
 
-<<<<<<< HEAD
 #define DEBUG   1   // Enable or disable (default) debugging output from the example
-=======
-#define DEBUG   0   // Enable or disable (default) debugging output from the example
->>>>>>> 30965fba
 
 #if DEBUG
 #define PRINT(s, v)   { Serial.print(F(s)); Serial.print(v); }    // Print a string followed by a value (decimal)
@@ -46,11 +42,7 @@
 #define PRINT(s, v)   ///< Print a string followed by a value (decimal)
 #define PRINTX(s, v)  ///< Print a string followed by a value (hex)
 #define PRINTB(s, v)  ///< Print a string followed by a value (binary)
-<<<<<<< HEAD
-#define PRINTS(s)   ///< Print a string
-=======
 #define PRINTS(s)     ///< Print a string
->>>>>>> 30965fba
 #define PRINTC(s, x, y, z)  ///< Print coordinate tuple
 #endif
 
